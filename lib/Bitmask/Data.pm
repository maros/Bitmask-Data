--- conflicted
+++ resolved
@@ -123,27 +123,22 @@
 
     my $items = {};
     my $count = 0;
-<<<<<<< HEAD
-    while ( my $name = shift ) {
-=======
     
     # Take first element from @_
     while (my $name = shift @_) {
->>>>>>> 20726d0d
         my $bit;
 
         $count++;
 
         croak( 'Too many values in bitmask: max ' . $class->bitmask_length )
             if $count > $class->bitmask_length;
-<<<<<<< HEAD
 
         given ( $_[0] ) {
             when (m/^\d+$/) {
                 $bit = shift;
             }
             when (m/\A(?:0b)?([01]{$length})\Z/) {
-                $bit = oct(shift);
+                $bit = oct('0b' . $1);
             }
             default {
                 carp( "Lazy bitmask initialization detected: Please enable"
@@ -151,21 +146,6 @@
                     unless ( $class->bitmask_lazyinit );
                 $bit = 2**( $count - 1 );
             }
-=======
-        
-        
-        if (defined $_[0] 
-            && $_[0] =~ m/^\d+$/) {
-            $bit = shift @_;
-        } elsif (defined $_[0] 
-            && $_[0] =~ m/\A(?:0b)?([01]{$length})\Z/) {
-            shift @_;
-            $bit = oct('0b'.$1);
-        } else {
-            carp('Lazy bitmask initialization detected: Please enable <bitmask_lazyinit> or change init parameters')
-                unless ($class->bitmask_lazyinit);
-            $bit =  2 ** ($count-1);
->>>>>>> 20726d0d
         }
 
         $class->_check_bit($bit)
@@ -194,11 +174,7 @@
     return if !$class->bitmask_complex && $bit & ( $bit - 1 );
 
     # Get bit length
-<<<<<<< HEAD
     my $value = int( log($bit) / log(2) );
-=======
-    my $value = int(log($bit)/log(2));
->>>>>>> 20726d0d
 
     # Reject too long values
     return if ( $value >= $class->bitmask_length );
